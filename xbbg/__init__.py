"""Intuitive Bloomberg data API"""

<<<<<<< HEAD
__version__ = '0.7.3b1'
=======
__version__ = '0.7.3'
>>>>>>> 662ed952
<|MERGE_RESOLUTION|>--- conflicted
+++ resolved
@@ -1,7 +1,3 @@
 """Intuitive Bloomberg data API"""
 
-<<<<<<< HEAD
-__version__ = '0.7.3b1'
-=======
-__version__ = '0.7.3'
->>>>>>> 662ed952
+__version__ = '0.7.3'